#!/bin/sh

BASEDIR=`pwd`

if [ ! -d "$BASEDIR" ]; then
    mkdir "$BASEDIR"
fi


# toy (testing dataset)
if [ ! -d "$BASEDIR/toy" ]; then
    echo Downloading toy
    cd $BASEDIR
    curl -O https://web.informatik.uni-mannheim.de/pi1/kge-datasets/toy.tar.gz
    tar xvf toy.tar.gz
else
    echo toy already present
fi
if [ ! -f "$BASEDIR/toy/dataset.yaml" ]; then
    python preprocess/preprocess_default.py toy
else
    echo toy already prepared
fi


# fb15k
if [ ! -d "$BASEDIR/fb15k" ]; then
    echo Downloading fb15k
    cd $BASEDIR
    curl -O https://web.informatik.uni-mannheim.de/pi1/kge-datasets/fb15k.tar.gz
    tar xvf fb15k.tar.gz
    cd fb15k
    case "$(uname -s)" in
        CYGWIN*|MINGW32*|MSYS*)
            cmd.exe /c mklink train.txt freebase_mtr100_mte100-train.txt
            cmd.exe /c mklink valid.txt freebase_mtr100_mte100-valid.txt
            cmd.exe /c mklink test.txt freebase_mtr100_mte100-test.txt
            ;;
        *)
            ln -s freebase_mtr100_mte100-train.txt train.txt
            ln -s freebase_mtr100_mte100-valid.txt valid.txt
            ln -s freebase_mtr100_mte100-test.txt test.txt
            ;;
    esac
    cd ..
else
    echo fb15k already present
fi
if [ ! -f "$BASEDIR/fb15k/dataset.yaml" ]; then
    python preprocess/preprocess_default.py fb15k
else
    echo fb15k already prepared
fi

# fb15k-237
if [ ! -d "$BASEDIR/fb15k-237" ]; then
    echo Downloading fb15k-237
    cd $BASEDIR
    curl -O https://web.informatik.uni-mannheim.de/pi1/kge-datasets/fb15k-237.tar.gz
    tar xvf fb15k-237.tar.gz
else
    echo fb15k-237 already present
fi
if [ ! -f "$BASEDIR/fb15k-237/dataset.yaml" ]; then
    python preprocess/preprocess_default.py fb15k-237
else
    echo fb15k-237 already prepared
fi

# wn18
if [ ! -d "$BASEDIR/wn18" ]; then
    echo Downloading wn18
    cd $BASEDIR
    curl -O https://web.informatik.uni-mannheim.de/pi1/kge-datasets/wn18.tar.gz
    tar xvf wn18.tar.gz
    cd wn18
    case "$(uname -s)" in
        CYGWIN*|MINGW32*|MSYS*)
            cmd.exe /c mklink train.txt wordnet-mlj12-train.txt
            cmd.exe /c mklink valid.txt wordnet-mlj12-valid.txt
            cmd.exe /c mklink test.txt wordnet-mlj12-test.txt
            ;;
        *)
            ln -s wordnet-mlj12-train.txt train.txt
            ln -s wordnet-mlj12-valid.txt valid.txt
            ln -s wordnet-mlj12-test.txt test.txt
            ;;
    esac
    cd ..
else
    echo wn18 already present
fi
if [ ! -f "$BASEDIR/wn18/dataset.yaml" ]; then
    python preprocess/preprocess_default.py wn18
else
    echo wn18 already prepared
fi

# wnrr
if [ ! -d "$BASEDIR/wnrr" ]; then
    echo Downloading wnrr
    cd $BASEDIR
    curl -O https://web.informatik.uni-mannheim.de/pi1/kge-datasets/wnrr.tar.gz
    tar xvf wnrr.tar.gz
else
    echo wnrr already present
fi
if [ ! -f "$BASEDIR/wnrr/dataset.yaml" ]; then
    python preprocess/preprocess_default.py wnrr
else
    echo wnrr already prepared
fi


# dbpedia50
if [ ! -d "$BASEDIR/dbpedia50" ]; then
    echo Downloading dbpedia50
    cd $BASEDIR
    curl -O https://web.informatik.uni-mannheim.de/pi1/kge-datasets/dbpedia50.tar.gz
    tar xvf dbpedia50.tar.gz
else
    echo dbpedia50 already present
fi
if [ ! -f "$BASEDIR/dbpedia50/dataset.yaml" ]; then
    python preprocess/preprocess_default.py dbpedia50
else
    echo dbpedia50 already prepared
fi

# dbpedia500
if [ ! -d "$BASEDIR/dbpedia500" ]; then
    echo Downloading dbpedia500
    cd $BASEDIR
    curl -O https://web.informatik.uni-mannheim.de/pi1/kge-datasets/dbpedia500.tar.gz
    tar xvf dbpedia500.tar.gz
else
    echo dbpedia500 already present
fi
if [ ! -f "$BASEDIR/dbpedia500/dataset.yaml" ]; then
    python preprocess/preprocess_default.py dbpedia500  -S 0 -P 2 -O 1
else
    echo dbpedia500 already prepared
fi

# db100k
if [ ! -d "$BASEDIR/db100k" ]; then
    echo Downloading db100k
    cd $BASEDIR
    curl -O https://web.informatik.uni-mannheim.de/pi1/kge-datasets/db100k.tar.gz
    tar xvf db100k.tar.gz
    cd db100k
    case "$(uname -s)" in
        CYGWIN*|MINGW32*|MSYS*)
            cmd.exe /c mklink train.txt _train.txt
            cmd.exe /c mklink valid.txt _valid.txt
            cmd.exe /c mklink test.txt _test.txt
            ;;
        *)
            ln -s _train.txt train.txt
            ln -s _valid.txt valid.txt
            ln -s _test.txt test.txt
            ;;
    esac
    cd ..
else
    echo db100k already present
fi
if [ ! -f "$BASEDIR/db100k/dataset.yaml" ]; then
    python preprocess/preprocess_default.py db100k
else
    echo db100k already prepared
fi

# yago3-10
if [ ! -d "$BASEDIR/yago3-10" ]; then
    echo Downloading yago3-10
    cd $BASEDIR
    curl -O https://web.informatik.uni-mannheim.de/pi1/kge-datasets/yago3-10.tar.gz
    tar xvf yago3-10.tar.gz
else
    echo yago3-10 already present
fi
if [ ! -f "$BASEDIR/yago3-10/dataset.yaml" ]; then
    python preprocess/preprocess_default.py yago3-10
else
    echo yago3-10 already prepared
fi

# wikidata5m
if [ ! -d "$BASEDIR/wikidata5m" ]; then
    echo Downloading wikidata5m
    cd $BASEDIR
    curl -O https://web.informatik.uni-mannheim.de/pi1/kge-datasets/wikidata5m.tar.gz
    tar xvf wikidata5m.tar.gz
else
    echo wikidata5m already present
fi
if [ ! -f "$BASEDIR/wikidata5m/dataset.yaml" ]; then
    python preprocess/preprocess_default.py wikidata5m
else
    echo wikidata5m already prepared
fi

# kinship
if [ ! -d "$BASEDIR/kinship" ]; then
    echo Downloading kinship
    cd $BASEDIR
    curl -O https://web.informatik.uni-mannheim.de/pi1/kge-datasets/kinship.tar.gz
    tar xvf kinship.tar.gz
else
    echo kinship already present
fi
if [ ! -f "$BASEDIR/kinship/dataset.yaml" ]; then
    python preprocess/preprocess_default.py kinship
else
    echo kinship already prepared
fi

# nations
if [ ! -d "$BASEDIR/nations" ]; then
    echo Downloading nations
    cd $BASEDIR
    curl -O https://web.informatik.uni-mannheim.de/pi1/kge-datasets/nations.tar.gz
    tar xvf nations.tar.gz
else
    echo nations already present
fi
if [ ! -f "$BASEDIR/nations/dataset.yaml" ]; then
    python preprocess/preprocess_default.py nations
else
    echo nations already prepared
fi

# umls
if [ ! -d "$BASEDIR/umls" ]; then
    echo Downloading umls
    cd $BASEDIR
    curl -O https://web.informatik.uni-mannheim.de/pi1/kge-datasets/umls.tar.gz
    tar xvf umls.tar.gz
else
    echo umls already present
fi
if [ ! -f "$BASEDIR/umls/dataset.yaml" ]; then
    python preprocess/preprocess_default.py umls
else
    echo umls already prepared
fi

# wn11
if [ ! -d "$BASEDIR/wn11" ]; then
    echo Downloading wn11
    cd $BASEDIR
    curl -O https://web.informatik.uni-mannheim.de/pi1/kge-datasets/wn11.tar.gz
    tar xvf wn11.tar.gz
    mv wn11/dev.txt wn11/valid.txt
else
    echo wn11 already present
fi

if [ ! -f "$BASEDIR/wn11/dataset.yaml" ]; then
    python preprocess/preprocess_wn11.py wn11
else
    echo wn11 already prepared
fi

# CoDEx (full text-linked dataset available at https://github.com/tsafavi/codex)
if [ ! -d "$BASEDIR/codex-s" ]; then
    echo Downloading CoDEx-S
    cd $BASEDIR
    curl -L https://zenodo.org/record/4281094/files/codex-s.tar.gz?download=1 -o codex-s.tar.gz
    tar xvf codex-s.tar.gz
else
    echo CoDEx-S already present
fi
if [ ! -f "$BASEDIR/codex-s/dataset.yaml" ]; then
    python preprocess/preprocess_default.py codex-s
else
    echo CoDEx-S already prepared
fi

if [ ! -d "$BASEDIR/codex-m" ]; then
    echo Downloading CoDEx-M
    cd $BASEDIR
    curl -L https://zenodo.org/record/4281094/files/codex-m.tar.gz?download=1 -o codex-m.tar.gz
    tar xvf codex-m.tar.gz
else
    echo CoDEx-M already present
fi
if [ ! -f "$BASEDIR/codex-m/dataset.yaml" ]; then
    python preprocess/preprocess_default.py codex-m
else
    echo CoDEx-M already prepared
fi

if [ ! -d "$BASEDIR/codex-l" ]; then
    echo Downloading CoDEx-L
    cd $BASEDIR
    curl -L https://zenodo.org/record/4281094/files/codex-l.tar.gz?download=1 -o codex-l.tar.gz
    tar xvf codex-l.tar.gz
else
    echo CoDEx-L already present
fi
if [ ! -f "$BASEDIR/codex-l/dataset.yaml" ]; then
    python preprocess/preprocess_default.py codex-l
else
    echo CoDEx-L already prepared
fi
<<<<<<< HEAD


# freebase
if [ ! -d "$BASEDIR/freebase" ]; then
    echo Downloading freebase
    cd $BASEDIR
    curl -O http://web.informatik.uni-mannheim.de/pi1/kge-datasets/freebase.tar.gz
    tar xvf freebase.tar.gz
else
    echo freebase already present
fi
# freebase is already preprocessed, would take too long otherwise
=======
>>>>>>> c54dac44
<|MERGE_RESOLUTION|>--- conflicted
+++ resolved
@@ -305,18 +305,15 @@
 else
     echo CoDEx-L already prepared
 fi
-<<<<<<< HEAD
 
 
 # freebase
 if [ ! -d "$BASEDIR/freebase" ]; then
     echo Downloading freebase
     cd $BASEDIR
-    curl -O http://web.informatik.uni-mannheim.de/pi1/kge-datasets/freebase.tar.gz
+    curl -O https://web.informatik.uni-mannheim.de/pi1/kge-datasets/freebase.tar.gz
     tar xvf freebase.tar.gz
 else
     echo freebase already present
 fi
-# freebase is already preprocessed, would take too long otherwise
-=======
->>>>>>> c54dac44
+# freebase is already preprocessed, would take too long otherwise