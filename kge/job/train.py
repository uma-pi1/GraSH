--- conflicted
+++ resolved
@@ -272,6 +272,9 @@
                 self.kge_lr_scheduler.step(lr_metric)
 
 
+        # fniesel: stop GPU monitoring
+        gpu_monitor_process.terminate()
+
         self.trace(event="train_completed")
 
     def handle_validation(self, metric_name):
@@ -310,14 +313,6 @@
                     "train.checkpoint.keep_init"
                 ):
                     self._delete_checkpoint(delete_checkpoint_epoch)
-
-<<<<<<< HEAD
-=======
-        # fniesel: stop GPU monitoring
-        gpu_monitor_process.terminate()
-
-        self.trace(event="train_completed")
->>>>>>> c54dac44
 
     def _delete_checkpoint(self, checkpoint_id):
         """Try to delete checkpoint specified by id"""
