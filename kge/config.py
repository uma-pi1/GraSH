from __future__ import annotations

import collections
import copy
import datetime
import os
import time
import uuid
import sys
import re
from enum import Enum
from copy import deepcopy

import yaml
from typing import Any, List, Dict, Optional, Union


class Config:
    """Configuration options.

    All available options, their types, and their descriptions are defined in
    :file:`config_default.yaml`.
    """

    def __init__(self, folder: Optional[str] = None, load_default=True):
        """Initialize with the default configuration"""
        if load_default:
            import kge
            from kge.misc import filename_in_module

            with open(filename_in_module(kge, "config-default.yaml"), "r") as file:
                self.options: Dict[str, Any] = yaml.load(file, Loader=yaml.SafeLoader)

                # Keeps track of the default options set by config-default.yaml.
                # This allows to check whether a default value was already overwritten
                # before overwriting this set option again with a new value
                self.default_options: Dict[str, Any] = deepcopy(self.options)

            for m in self.get("import"):
                self._import(m)
        else:
            self.options: Dict[str, Any] = dict()
            self.default_options: Dict[str, Any] = dict()

        self.folder = folder  # main folder (config file, checkpoints, ...)
        self.log_folder: Optional[
            str
        ] = None  # None means use self.folder; used for kge.log, trace.yaml
        self.log_prefix: str = None

    # -- ACCESS METHODS ----------------------------------------------------------------

    @staticmethod
    def _nested_get(key: str, lookup_dict: Dict, remove_plusplusplus=True, raise_keyerror=True):
        """Nested dictionary lookup.

        Nested dictionary values can be accessed via "." (e.g., "job.type"). Strips all
        '+++' keys unless `remove_plusplusplus` is set to `False`.

        """
        result = lookup_dict
        for name in key.split("."):
            try:
                result = result[name]
            except KeyError:
                if raise_keyerror:
                    raise KeyError(f"Error accessing {name} for key {key}")
                return None

        if remove_plusplusplus and isinstance(result, collections.abc.Mapping):

            def do_remove_plusplusplus(option):
                if isinstance(option, collections.abc.Mapping):
                    option.pop("+++", None)
                    for values in option.values():
                        do_remove_plusplusplus(values)

            result = copy.deepcopy(result)
            do_remove_plusplusplus(result)

        return result

    def get(self, key: str, remove_plusplusplus=True) -> Any:
        """Obtain value of specified key.

        Nested dictionary values can be accessed via "." (e.g., "job.type"). Strips all
        '+++' keys unless `remove_plusplusplus` is set to `False`.

        """
        return self._nested_get(key, self.options, remove_plusplusplus)

    def get_default(self, key: str) -> Any:
        """Returns the value of the key if present or default if not.

        The default value is looked up as follows. If the key has form ``parent.field``,
        see if there is a ``parent.type`` property. If so, try to look up ``field``
        under the key specified there (proceeds recursively). If not, go up until a
        `type` field is found, and then continue from there.

        """
        try:
            return self.get(key)
        except KeyError as e:
            last_dot_index = key.rfind(".")
            if last_dot_index < 0:
                raise e
            parent = key[:last_dot_index]
            field = key[last_dot_index + 1 :]
            while True:
                # self.log("Looking up {}/{}".format(parent, field))
                try:
                    parent_type = self.get(parent + "." + "type")
                    # found a type -> go to this type and lookup there
                    new_key = parent_type + "." + field
                    last_dot_index = new_key.rfind(".")
                    parent = new_key[:last_dot_index]
                    field = new_key[last_dot_index + 1 :]
                except KeyError:
                    # no type found -> go up hierarchy
                    last_dot_index = parent.rfind(".")
                    if last_dot_index < 0:
                        raise e
                    field = parent[last_dot_index + 1 :] + "." + field
                    parent = parent[:last_dot_index]
                    continue
                try:
                    value = self.get(parent + "." + field)
                    # uncomment this to see where defaults are taken from
                    # self.log(
                    #     "Using value of {}={} for key {}".format(
                    #         parent + "." + field, value, key
                    #     )
                    # )
                    return value
                except KeyError:
                    # try further
                    continue

    def get_first_present_key(self, *keys: str, use_get_default=False) -> str:
        "Return the first key for which ``get`` or ``get_default`` finds a value."
        for key in keys:
            try:
                self.get_default(key) if use_get_default else self.get(key)
                return key
            except KeyError:
                pass
        raise KeyError("None of the following keys found: ".format(keys))

    def get_first(self, *keys: str, use_get_default=False) -> Any:
        "Return value (or default value) of the first valid key present or KeyError."
        if use_get_default:
            return self.get_default(
                self.get_first_present_key(*keys, use_get_default=True)
            )
        else:
            return self.get(self.get_first_present_key(*keys))

    def exists(self, key: str, remove_plusplusplus=True) -> bool:
        try:
            self.get(key, remove_plusplusplus)
            return True
        except KeyError:
            return False

    Overwrite = Enum("Overwrite", "Yes No Error DefaultOnly")

    def set(
        self, key: str, value, create=False, overwrite=Overwrite.Yes, log=False
    ) -> Any:

        """Set value of specified key.

        Nested dictionary values can be accessed via "." (e.g., "job.type").

        If ``create`` is ``False`` , raises :class:`ValueError` when the key
        does not exist already; otherwise, the new key-value pair is inserted
        into the configuration.

        """
        from kge.misc import is_number

        splits = key.split(".")
        data = self.options

        # flatten path and see if it is valid to be set
        path = []
        for i in range(len(splits) - 1):
            if splits[i] in data:
                create = create or "+++" in data[splits[i]]
            else:
                if create:
                    data[splits[i]] = dict()
                else:
                    msg = (
                        "Key '{}' cannot be set because key '{}' does not exist "
                        "and no new keys are allowed to be created "
                    ).format(key, ".".join(splits[: (i + 1)]))
                    if i == 0:
                        raise KeyError(msg + "at root level.")
                    else:
                        raise KeyError(
                            msg + "under key '{}'.".format(".".join(splits[:i]))
                        )

            path.append(splits[i])
            data = data[splits[i]]

        # check correctness of value
        try:
            current_value = data.get(splits[-1])
        except:
            raise Exception(
                "These config entries {} {} caused an error.".format(data, splits[-1])
            )

        if current_value is None:
            if not create:
                msg = (
                    f"Key '{key}' cannot be set because it does not exist and "
                    "no new keys are allowed to be created "
                )
                if len(path) == 0:
                    raise KeyError(msg + "at root level.")
                else:
                    raise KeyError(msg + ("under key '{}'.").format(".".join(path)))

            if isinstance(value, str) and is_number(value, int):
                value = int(value)
            elif isinstance(value, str) and is_number(value, float):
                value = float(value)
        else:
            if (
                isinstance(value, str)
                and isinstance(current_value, float)
                and is_number(value, float)
            ):
                value = float(value)
            elif (
                isinstance(value, str)
                and isinstance(current_value, int)
                and is_number(value, int)
            ):
                value = int(value)
            if type(value) != type(current_value):
                raise ValueError(
                    "key '{}' has incorrect type (expected {}, found {})".format(
                        key, type(current_value), type(value)
                    )
                )
            if overwrite == Config.Overwrite.No:
                return current_value
            if overwrite == Config.Overwrite.DefaultOnly:
                if current_value == value:
                    return current_value
                warning_message = f"Warning: Avoided overwrite of already set option {key}. Used {current_value} instead of {value}."
                default_value = self._nested_get(
                    key, self.default_options, raise_keyerror=False
                )
                if default_value is None:
                    print(warning_message, file=sys.stderr)
                    return current_value
                elif current_value != default_value:
                    print(warning_message, file=sys.stderr)
                    return current_value
            if overwrite == Config.Overwrite.Error and value != current_value:
                raise ValueError("key '{}' cannot be overwritten".format(key))

        # all fine, set value
        data[splits[-1]] = value
        if log:
            self.log(
                "Set {}={} (was {})".format(
                    key,
                    repr(value),
                    repr(current_value) if current_value is not None else "unset",
                )
            )
        return value

    def _import(self, module_name: str):
        """Imports the specified module configuration.

        Adds the configuration options from <module_name>.yaml to
        the configuration. Retains existing module configurations, but verifies
        that fields and their types are correct.

        """

        # load the module_name
        module_config = Config(load_default=False)

        # add the importing config's modules to the imported config
        module_names = self.get_default("modules")
        module_config.set("modules", module_names, create=True)

        from kge.misc import filename_in_module

        config_filename = filename_in_module(self.modules(), f"{module_name}.yaml")
        module_config.load(config_filename, create=True)

        if "import" in module_config.options:
            del module_config.options["import"]

        # add/verify current configuration
        for key in module_config.options.keys():
            cur_value = None
            try:
                cur_value = {key: self.get(key)}
            except KeyError:
                continue
            module_config.set_all(cur_value, create=False)

        # now update this configuration
        self.set_all(module_config.options, create=True)

        # remember the import
        imports = self.options.get("import")
        if imports is None:
            imports = module_name
        elif isinstance(imports, str):
            imports = [imports, module_name]
        else:
            imports.append(module_name)
            imports = list(dict.fromkeys(imports))
        self.options["import"] = imports

    def set_all(
        self, new_options: Dict[str, Any], create=False, overwrite=Overwrite.Yes
    ):
        for key, value in Config.flatten(new_options).items():
            self.set(key, value, create, overwrite)

    def load(
        self,
        filename: str,
        create=False,
        overwrite=Overwrite.Yes,
        allow_deprecated=True,
    ):
        """Update configuration options from the specified YAML file.

        All options that do not occur in the specified file are retained.

        If ``create`` is ``False``, raises :class:`ValueError` when the file
        contains a non-existing options. When ``create`` is ``True``, allows
        to add options that are not present in this configuration.

        If the file has an import or model field, the corresponding
        configuration files are imported.

        """
        with open(filename, "r") as file:
            new_options = yaml.load(file, Loader=yaml.SafeLoader)
        if new_options is not None:
            self.load_options(
                new_options,
                create=create,
                overwrite=overwrite,
                allow_deprecated=allow_deprecated,
            )

    def load_options(
        self, new_options, create=False, overwrite=Overwrite.Yes, allow_deprecated=True
    ):
        "Like `load`, but loads from an options object obtained from `yaml.load`."

        # check for modules first, so if it's necessary we can import from them.
        if "modules" in new_options:
            modules = set(self.options.get("modules", []))
            modules = modules.union(new_options.get("modules"))
            self.set("modules", list(modules), create=True)
            del new_options["modules"]

        # import model configurations
        if "model" in new_options:
            model = new_options.get("model")
            # TODO not sure why this can be empty when resuming an ax
            # search with model as a search parameter
            if model:
                self._import(model)

        # import explicit imports
        if "import" in new_options:
            imports = new_options.get("import")
            if not isinstance(imports, list):
                imports = [imports]
            for module_name in imports:
                self._import(module_name)
            del new_options["import"]

        # process deprecated options
        if allow_deprecated:
            new_options = _process_deprecated_options(Config.flatten(new_options))

        # now set all options
        self.set_all(new_options, create, overwrite)

    def load_config(
        self, config, create=False, overwrite=Overwrite.Yes, allow_deprecated=True
    ):
        "Like `load`, but loads from a Config object."
        self.load_options(config.options, create, overwrite, allow_deprecated)

    def save(self, filename):
        """Save this configuration to the given file"""
        with open(filename, "w+") as file:
            file.write(yaml.dump(self.options))

    def save_to(self, checkpoint: Dict) -> Dict:
        """Adds the config file to a checkpoint"""
        checkpoint["config"] = self
        return checkpoint

    @staticmethod
    def flatten(options: Dict[str, Any]) -> Dict[str, Any]:
        """Returns a dictionary of flattened configuration options."""
        result = {}
        Config.__flatten(options, result)
        return result

    @staticmethod
    def __flatten(options: Dict[str, Any], result: Dict[str, Any], prefix=""):
        for key, value in options.items():
            fullkey = key if prefix == "" else prefix + "." + key
            if type(value) is dict:
                Config.__flatten(value, result, prefix=fullkey)
            else:
                result[fullkey] = value

    def clone(self, subfolder: str = None) -> "Config":
        """Return a deep copy"""
        new_config = Config(folder=copy.deepcopy(self.folder), load_default=False)
        new_config.options = copy.deepcopy(self.options)
        if subfolder is not None:
            new_config.folder = os.path.join(self.folder, subfolder)
        return new_config

    # -- LOGGING AND TRACING -----------------------------------------------------------

    def log(self, msg: str, echo=True, prefix=""):
        """Add a message to the default log file.

        Optionally also print on console. ``prefix`` is used to indent each
        output line.

        """
        with open(self.logfile(), "a") as file:
            for line in msg.splitlines():
                if prefix:
                    line = prefix + line
                if self.log_prefix:
                    line = self.log_prefix + line
                if echo:
                    self.print(line)
                file.write(str(datetime.datetime.now()) + " " + line + "\n")

    def print(self, *args, **kwargs):
        "Prints the given message unless console output is disabled"
        if not self.exists("console.quiet") or not self.get("console.quiet"):
            print(*args, **kwargs)

    def trace(
        self, echo=False, echo_prefix="", echo_flow=False, log=False, **kwargs
    ) -> Dict[str, Any]:
        """Write a set of key-value pairs to the trace file.

        The pairs are written as a single-line YAML record. Optionally, also
        echo to console and/or write to log file.

        And id and the current time is automatically added using key ``timestamp``.

        Returns the written k/v pairs.
        """
        kwargs["timestamp"] = time.time()
        kwargs["entry_id"] = str(uuid.uuid4())
        line = yaml.dump(kwargs, width=float("inf"), default_flow_style=True).strip()
        if echo or log:
            msg = yaml.dump(kwargs, default_flow_style=echo_flow)
            if log:
                self.log(msg, echo, echo_prefix)
            else:
                for line in msg.splitlines():
                    if echo_prefix:
                        line = echo_prefix + line
                        self.print(line)
        with open(self.tracefile(), "a") as file:
            file.write(line + "\n")
        return kwargs

    # -- FOLDERS AND CHECKPOINTS ----------------------------------------------

    def init_folder(self):
        """Initialize the output folder.

        If the folder does not exists, create it, dump the configuration
        there and return ``True``. Else do nothing and return ``False``.

        """
        if not os.path.exists(self.folder):
            os.makedirs(self.folder)
            os.makedirs(os.path.join(self.folder, "config"))
            self.save(os.path.join(self.folder, "config.yaml"))
            return True
        return False

    @staticmethod
    def create_from(checkpoint: Dict) -> Config:
        """Create a config from a checkpoint."""
        config = Config()  # round trip to handle deprecated configs
        if "config" in checkpoint and checkpoint["config"] is not None:
            config.load_config(checkpoint["config"].clone())
        if "folder" in checkpoint and checkpoint["folder"] is not None:
            config.folder = checkpoint["folder"]
        return config

    @staticmethod
    def from_options(options: Dict[str, Any] = {}, **more_options) -> Config:
        """Convert given options or kwargs to a Config object.

        Does not perform any checks for correctness."""
        config = Config(load_default=False)
        config.set_all(options, create=True)
        config.set_all(more_options, create=True)
        return config

    def checkpoint_file(self, cpt_id: Union[str, int]) -> str:
        "Return path of checkpoint file for given checkpoint id"
        from kge.misc import is_number
        folder = self.folder
        # todo: find a better way to go into root dir to store checkpoints in
        #  distributed setup
        if "worker" in os.path.basename(folder):
            folder = os.path.dirname(folder)

        if is_number(cpt_id, int):
            return os.path.join(folder, "checkpoint_{:05d}.pt".format(int(cpt_id)))
        else:
            return os.path.join(folder, "checkpoint_{}.pt".format(cpt_id))

    def last_checkpoint_number(self) -> Optional[int]:
        "Return number (epoch) of latest checkpoint"
        found_epoch = -1
        for f in os.listdir(self.folder):
            if re.match("checkpoint_\d{5}\.pt", f):
                new_found_epoch = int(f.split("_")[1].split(".")[0])
                if new_found_epoch > found_epoch:
                    found_epoch = new_found_epoch
        if found_epoch >= 0:
            return found_epoch
        else:
            return None

    @staticmethod
    def best_or_last_checkpoint_file(path: str) -> str:
        """Return best (if present) or last checkpoint path for a given folder path."""
        if not os.path.exists(path):
            raise Exception("Path or file {} does not exist".format(path))

        config = Config(folder=path, load_default=False)
        checkpoint_file = config.checkpoint_file("best")
        if os.path.isfile(checkpoint_file):
            return checkpoint_file
        cpt_epoch = config.last_checkpoint_number()
        if cpt_epoch:
            return config.checkpoint_file(cpt_epoch)
        else:
            raise Exception("Could not find checkpoint in {}".format(path))

    # -- CONVENIENCE METHODS --------------------------------------------------

    def _check(self, key: str, value, allowed_values) -> Any:
        if value not in allowed_values:
            raise ValueError(
                "Illegal value {} for key {}; allowed values are {}".format(
                    value, key, allowed_values
                )
            )
        return value

    def check(self, key: str, allowed_values) -> Any:
        """Raise an error if value of key is not in allowed.

        If fine, returns value.
        """
        return self._check(key, self.get(key), allowed_values)

    def check_default(self, key: str, allowed_values) -> Any:
        """Raise an error if value or default value of key is not in allowed.

        If fine, returns value.
        """
        return self._check(key, self.get_default(key), allowed_values)

    def check_range(
        self, key: str, min_value, max_value, min_inclusive=True, max_inclusive=True
    ) -> Any:
        value = self.get(key)
        if (
            value < min_value
            or (value == min_value and not min_inclusive)
            or value > max_value
            or (value == max_value and not max_inclusive)
        ):
            raise ValueError(
                "Illegal value {} for key {}; must be in range {}{},{}{}".format(
                    value,
                    key,
                    "[" if min_inclusive else "(",
                    min_value,
                    max_value,
                    "]" if max_inclusive else ")",
                )
            )
        return value

    def logfile(self) -> str:
        folder = self.log_folder if self.log_folder else self.folder
        if folder:
            return os.path.join(folder, "kge.log")
        else:
            return os.devnull

    def tracefile(self) -> str:
        folder = self.log_folder if self.log_folder else self.folder
        if folder:
            return os.path.join(folder, "trace.yaml")
        else:
            return os.devnull

    def modules(self) -> List[types.ModuleType]:
        import importlib

        return [importlib.import_module(m) for m in self.get("modules")]


class Configurable:
    """Mix-in class for adding configurations to objects.

    Each configured object has access to a `config` and a `configuration_key` that
    indicates where the object's options can be found in `config`.

    """

    def __init__(self, config: Config, configuration_key: str = None):
        self._init_configuration(config, configuration_key)

    def has_option(self, name: str) -> bool:
        try:
            self.get_option(name)
            return True
        except KeyError:
            return False

    def get_option(self, name: str) -> Any:
        if self.configuration_key:
            return self.config.get_default(self.configuration_key + "." + name)
        else:
            self.config.get_default(name)

    def check_option(self, name: str, allowed_values) -> Any:
        if self.configuration_key:
            return self.config.check_default(
                self.configuration_key + "." + name, allowed_values
            )
        else:
            return self.config.check_default(name, allowed_values)

    def set_option(
        self, name: str, value, create=False, overwrite=Config.Overwrite.Yes, log=False
    ) -> Any:
        if self.configuration_key:
            return self.config.set(
                self.configuration_key + "." + name,
                value,
                create=create,
                overwrite=overwrite,
                log=log,
            )
        else:
            return self.config.set(
                name, value, create=create, overwrite=overwrite, log=log
            )

    def _init_configuration(self, config: Config, configuration_key: Optional[str]):
        r"""Initializes `self.config` and `self.configuration_key`.

        Only after this method has been called, `get_option`, `check_option`, and
        `set_option` should be used. This method is automatically called in the
        constructor of this class, but can also be called by subclasses before calling
        the superclass constructor to allow access to these three methods. May also be
        overridden by subclasses to perform additional configuration.

        """
        self.config = config
        self.configuration_key = configuration_key


def _process_deprecated_options(options: Dict[str, Any]):
    import re

    # renames given key (but not subkeys!)
    def rename_key(old_key, new_key):
        if old_key in options:
            print(
                "Warning: key {} is deprecated; use key {} instead".format(
                    old_key, new_key
                ),
                file=sys.stderr,
            )
            if new_key in options:
                raise ValueError(
                    "keys {} and {} must not both be set".format(old_key, new_key)
                )
            value = options[old_key]
            del options[old_key]
            options[new_key] = value
            return True
        return False

    # renames a value
    def rename_value(key, old_value, new_value):
        if key in options and options.get(key) == old_value:
            print(
                "Warning: value {}={} is deprecated; use value {} instead".format(
                    key, old_value, new_value if new_value != "" else "''"
                ),
                file=sys.stderr,
            )
            options[key] = new_value
            return True
        return False

    # deletes a key, raises error if it does not have the specified value
    def delete_key_with_value(key, value):
        if key in options:
            if options[key] == value:
                print(
                    f"Warning: key {key} is deprecated and has been removed."
                    " Ignoring key since it has default value.",
                    file=sys.stderr,
                )
                del options[key]
            else:
                raise ValueError(f"key {key} is deprecated and has been removed.")

    # deletes a key with a regular expression if it takes the given value (else error)
    def delete_key_re_with_default_value(key_regex, value):
        regex = re.compile(key_regex)
        for old_key in list(options.keys()):
            if regex.match(old_key):
                if options[old_key] == value:
                    print(
                        f"Warning: key {old_key} is deprecated and has been removed."
                        " Ignoring key since it has its value is compatible with the"
                        " current implementation.",
                        file=sys.stderr,
                    )
                    del options[old_key]
                else:
                    raise ValueError(
                        f"Warning: key {old_key} is deprecated and has been removed."
                        f" The specified value {options[old_key]} is not supported any more."
                    )

    # renames a set of keys matching a regular expression
    def rename_keys_re(key_regex, replacement):
        renamed_keys = set()
        regex = re.compile(key_regex)
        for old_key in list(options.keys()):
            new_key = regex.sub(replacement, old_key)
            if old_key != new_key:
                rename_key(old_key, new_key)
                renamed_keys.add(new_key)
        return renamed_keys

    # renames a value of keys matching a regular expression
    def rename_value_re(key_regex, old_value, new_value):
        renamed_keys = set()
        regex = re.compile(key_regex)
        for key in options.keys():
            if regex.match(key):
                if rename_value(key, old_value, new_value):
                    renamed_keys.add(key)
        return renamed_keys

<<<<<<< HEAD
    # 03.11.21
    delete_key_with_value("job.distributed.load_batch", True)
    rename_key(
        "job.distributed.stratification.entities_needed_only",
        "job.distributed.stratification.active_only"
    )

    # 19.10.21
    rename_key(
        "job.distributed.combine_mirror_blocks",
        "job.distributed.stratification.combine_mirror"
    )

    # 21.04.21
    delete_key_with_value("num_workers", 1)
    delete_key_with_value("job.distributed.scheduling_order", "random")

    # 12.04.21
    delete_key_with_value("complex.create_eval", False)
    delete_key_with_value("rotate.create_eval", False)

    # 01.04.21
    delete_key_with_value("complex.create_complete", True)
    delete_key_with_value("rotate.create_complete", True)

    # 25.01.21
    rename_value("job.distributed.partition_type", "2d_block_partition", "stratification")
    rename_value("job.distributed.partition_type", "metis_partition", "graph-cut")
    rename_value("job.distributed.partition_type", "relation_partition", "relation")
    rename_value("job.distributed.partition_type", "random_partition", "random")
=======
    # 04.02.22
    delete_key_with_value("hyperband_search.num_workers", 1)

    # 08.09.21
    rename_key("entity_ranking.tie_handling", "entity_ranking.tie_handling.type")
>>>>>>> c54dac44

    # 15.12.20
    rename_value("search.type", "ax", "ax_search")
    rename_value("search.type", "manual", "manual_search")
    rename_value("search.type", "grid", "grid_search")

    # 09.10.20
    rename_key("train.optimizer", "train.optimizer.default.type")
    rename_keys_re("^train\.optimizer_args", "train.optimizer.default.args")

    # 30.9.2020
    if "verbose" in options:
        rename_key("verbose", "console.quiet")
        options["console.quiet"] = not options["console.quiet"]

    # 21.9.2020
    tucker_reg_key = "tucker3_relation_embedder.regularize_args.p"
    if tucker_reg_key in options and isinstance(options[tucker_reg_key], int):
        options[tucker_reg_key] = float(options[tucker_reg_key])

    # 15.9.2020
    rename_keys_re(
        "^valid\.early_stopping\.min_threshold\.", "valid.early_stopping.threshold."
    )

    # 31.8.2020
    rename_key("negative_sampling.chunk_size", "train.subbatch_size")

    # 13.6.2020
    delete_key_re_with_default_value(".*normalize.with_grad", False)

    # 10.6.2020
    rename_key("eval.filter_splits", "entity_ranking.filter_splits")
    rename_key("eval.filter_with_test", "entity_ranking.filter_with_test")
    rename_key("eval.tie_handling", "entity_ranking.tie_handling")
    rename_key("eval.hits_at_k_s", "entity_ranking.hits_at_k_s")
    rename_key("eval.chunk_size", "entity_ranking.chunk_size")
    rename_keys_re("^eval\.metrics_per\.", "entity_ranking.metrics_per.")

    # 26.5.2020
    delete_key_with_value("ax_search.fixed_parameters", [])

    # 18.03.2020
    rename_value("train.lr_scheduler", "ConstantLRScheduler", "")

    # 16.03.2020
    rename_key("eval.data", "eval.split")
    rename_key("valid.filter_with_test", "entity_ranking.filter_with_test")

    # 26.02.2020
    rename_value("negative_sampling.implementation", "spo", "triple")
    rename_value("negative_sampling.implementation", "sp_po", "batch")

    # 31.01.2020
    rename_key("negative_sampling.num_samples_s", "negative_sampling.num_samples.s")
    rename_key("negative_sampling.num_samples_p", "negative_sampling.num_samples.p")
    rename_key("negative_sampling.num_samples_o", "negative_sampling.num_samples.o")

    # 10.01.2020
    rename_key("negative_sampling.filter_positives_s", "negative_sampling.filtering.s")
    rename_key("negative_sampling.filter_positives_p", "negative_sampling.filtering.p")
    rename_key("negative_sampling.filter_positives_o", "negative_sampling.filtering.o")

    # 20.12.2019
    for split in ["train", "valid", "test"]:
        old_key = f"dataset.{split}"
        if old_key in options:
            rename_key(old_key, f"dataset.files.{split}.filename")
            options[f"dataset.files.{split}.type"] = "triples"
    for obj in ["entity", "relation"]:
        old_key = f"dataset.{obj}_map"
        if old_key in options:
            rename_key(old_key, f"dataset.files.{obj}_ids.filename")
            options[f"dataset.files.{obj}_ids.type"] = "map"

    # 14.12.2019
    rename_key("negative_sampling.filter_true_s", "negative_sampling.filtering.s")
    rename_key("negative_sampling.filter_true_p", "negative_sampling.filtering.p")
    rename_key("negative_sampling.filter_true_o", "negative_sampling.filtering.o")

    # 14.12.2019
    rename_key("negative_sampling.num_negatives_s", "negative_sampling.num_samples.s")
    rename_key("negative_sampling.num_negatives_p", "negative_sampling.num_samples.p")
    rename_key("negative_sampling.num_negatives_o", "negative_sampling.num_samples.o")

    # 30.10.2019
    rename_value("train.loss", "ce", "kl")
    rename_keys_re(r"\.regularize_args\.weight$", ".regularize_weight")
    for p in [1, 2, 3]:
        for key in rename_value_re(r".*\.regularize$", f"l{p}", "lp"):
            new_key = re.sub(r"\.regularize$", ".regularize_args.p", key)
            options[new_key] = p
            print(f"Set {new_key}={p}.", file=sys.stderr)

    # 21.10.2019
    rename_key("negative_sampling.score_func_type", "negative_sampling.implementation")

    # 1.10.2019
    rename_value("train.type", "1toN", "KvsAll")
    rename_value("train.type", "spo", "1vsAll")
    rename_keys_re(r"^1toN\.", "KvsAll.")
    rename_key("checkpoint.every", "train.checkpoint.every")
    rename_key("checkpoint.keep", "train.checkpoint.keep")
    rename_value("model", "inverse_relations_model", "reciprocal_relations_model")
    rename_keys_re(r"^inverse_relations_model\.", "reciprocal_relations_model.")

    # 30.9.2019
    rename_key(
        "eval.metrics_per_relation_type", "entity_ranking.metrics_per.relation_type"
    )
    rename_key(
        "eval.metrics_per_head_and_tail", "entity_ranking.metrics_per.head_and_tail"
    )
    rename_key(
        "eval.metric_per_argument_frequency_perc",
        "entity_ranking.metrics_per.argument_frequency",
    )

    return options<|MERGE_RESOLUTION|>--- conflicted
+++ resolved
@@ -783,7 +783,9 @@
                     renamed_keys.add(key)
         return renamed_keys
 
-<<<<<<< HEAD
+    # 04.02.22
+    delete_key_with_value("hyperband_search.num_workers", 1)
+
     # 03.11.21
     delete_key_with_value("job.distributed.load_batch", True)
     rename_key(
@@ -797,6 +799,9 @@
         "job.distributed.stratification.combine_mirror"
     )
 
+    # 08.09.21
+    rename_key("entity_ranking.tie_handling", "entity_ranking.tie_handling.type")
+
     # 21.04.21
     delete_key_with_value("num_workers", 1)
     delete_key_with_value("job.distributed.scheduling_order", "random")
@@ -814,13 +819,6 @@
     rename_value("job.distributed.partition_type", "metis_partition", "graph-cut")
     rename_value("job.distributed.partition_type", "relation_partition", "relation")
     rename_value("job.distributed.partition_type", "random_partition", "random")
-=======
-    # 04.02.22
-    delete_key_with_value("hyperband_search.num_workers", 1)
-
-    # 08.09.21
-    rename_key("entity_ranking.tie_handling", "entity_ranking.tie_handling.type")
->>>>>>> c54dac44
 
     # 15.12.20
     rename_value("search.type", "ax", "ax_search")
